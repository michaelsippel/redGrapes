--- conflicted
+++ resolved
@@ -7,14 +7,11 @@
 include_directories(SYSTEM ${redGrapes_INCLUDE_DIRS})
 
 find_package(Threads REQUIRED)
-<<<<<<< HEAD
-find_package(MPI REQUIRED)
-=======
+find_package(MPI)
 find_package(PNGwriter)
 
 include(CheckLanguage)
 check_language(CUDA)
->>>>>>> 88dca1dd
 
 set(EXAMPLE_NAMES
     1_resources
@@ -34,10 +31,8 @@
     target_link_libraries(${examplename} PRIVATE Threads::Threads)
 endforeach()
 
-<<<<<<< HEAD
 target_link_libraries(mpi PRIVATE MPI::MPI_CXX)
 
-=======
 if(CMAKE_CUDA_COMPILER)
     enable_language(CUDA)
     set(CMAKE_CUDA_STANDARD 14)
@@ -49,5 +44,4 @@
     target_link_libraries(cuda_mandelbrot PRIVATE redGrapes)
     target_link_libraries(cuda_mandelbrot PRIVATE Threads::Threads)
     target_link_libraries(cuda_mandelbrot PRIVATE PNGwriter::PNGwriter)
-endif()
->>>>>>> 88dca1dd
+endif()