--- conflicted
+++ resolved
@@ -28,11 +28,8 @@
     struct SchedulableInterface
         : virtual public DelayedFunctorInterface
     {
-<<<<<<< HEAD
-        virtual ~SchedulableInterface() {};
-=======
         virtual ~SchedulableInterface() {}
->>>>>>> a5a77a0d
+
         virtual void start(void) = 0;
         virtual void finish(void) = 0;
     };
@@ -185,20 +182,16 @@
         , public ProtoProperties
         , public RuntimeProperties
     {
+        observer_ptr<Schedulable> last;
+
         Schedulable( Scheduler & scheduler_ )
             : scheduler(scheduler_) {}
 
-<<<<<<< HEAD
         virtual ~Schedulable()
         {
             this->scheduler.currently_scheduled[ thread::id ] = this->last;
         }
 
-        observer_ptr<Schedulable> last;
-=======
-        virtual ~Schedulable() {}
-
->>>>>>> a5a77a0d
         void start(void)
         {
             last = this->scheduler.currently_scheduled[ thread::id ];
